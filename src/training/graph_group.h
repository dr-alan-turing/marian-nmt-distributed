--- conflicted
+++ resolved
@@ -435,12 +435,7 @@
 
 
             for (int h_id = 0; h_id < history_size_; h_id++){
-<<<<<<< HEAD
               Tensor param;
-
-=======
-              Tensor param; 
->>>>>>> 07465c15
               Ptr<TensorAllocator> allocator = New<TensorAllocator>(device);
               allocator->reserveExact(__size__);
               allocator->allocate(param, {1, __size__});
@@ -671,8 +666,4 @@
     }
 };
 
-<<<<<<< HEAD
-
-=======
->>>>>>> 07465c15
 }
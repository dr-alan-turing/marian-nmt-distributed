--- conflicted
+++ resolved
@@ -2,11 +2,7 @@
 
 #include <sys/ioctl.h>
 #include <unistd.h>
-<<<<<<< HEAD
-//#include <random>
-=======
 #include <boost/program_options.hpp>
->>>>>>> dc819b14
 
 #include "3rd_party/yaml-cpp/yaml.h"
 #include "common/config_parser.h"
@@ -50,7 +46,7 @@
     createLoggers(this);
 
     if(get<size_t>("seed") == 0)
-      seed = (size_t)time(0)/* + std::random_device{}()*/;
+      seed = (size_t)time(0);
     else
       seed = get<size_t>("seed");
 

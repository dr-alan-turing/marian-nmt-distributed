--- conflicted
+++ resolved
@@ -35,19 +35,16 @@
   translator/output_collector.cpp
   translator/nth_element.cu
   translator/helpers.cu
-<<<<<<< HEAD
-  training/graph_group_multinode.cu
-  training/graph_group_multinode_sparse.cu
-=======
   translator/scorers.cpp
   training/dropper.cu
   training/graph_group_async.cu
   training/graph_group_async_drop.cu
   training/graph_group_sync.cu
   training/graph_group_singleton.cu
+  training/graph_group_multinode.cu
+  training/graph_group_multinode_sparse.cu
   training/sparse_tensor.cu
   training/validator.cpp
->>>>>>> dc819b14
   data/vocab.cpp
   data/corpus.cpp
   data/text_input.cpp

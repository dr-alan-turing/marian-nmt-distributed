#pragma once

#include "marian.h"

namespace marian {

class Transformer {
public:
  Expr TransposeTimeBatch(Expr input) { return transpose(input, {2, 1, 0, 3}); }

  Expr AddPositionalEmbeddings(Ptr<ExpressionGraph> graph,
                               Expr input,
                               int start = 0) {
    using namespace keywords;

    int dimEmb = input->shape()[1];
    int dimWords = input->shape()[2];

    float num_timescales = dimEmb / 2;
    float log_timescale_increment = std::log(10000.f) / (num_timescales - 1.f);

    std::vector<float> vPos(dimEmb * dimWords, 0);
    for(int p = start; p < dimWords + start; ++p) {
      for(int i = 0; i < num_timescales; ++i) {
        float v = p * std::exp(i * -log_timescale_increment);
        vPos[(p - start) * dimEmb + i] = std::sin(v);
        vPos[(p - start) * dimEmb + num_timescales + i] = std::cos(v);
      }
    }

    // shared across batch entries
    auto signal = graph->constant({1, dimEmb, dimWords},
                                  init = inits::from_vector(vPos));
    // debug(signal, "signal");
    return input + signal;
  }

  Expr TriangleMask(Ptr<ExpressionGraph> graph, int length) {
    using namespace keywords;

    // fill triangle mask
    std::vector<float> vMask(length * length, 0);
    for(int i = 0; i < length; ++i)
      for(int j = 0; j <= i; ++j)
        vMask[i * length + j] = 1.f;
    return graph->constant({length, length, 1},
                           init = inits::from_vector(vMask));
  }

  Expr InverseMask(Expr mask) {
    // convert 0/1 mask to transformer style -inf mask
    auto ms = mask->shape();
    mask = (1 - mask) * -99999999.f;
    return reshape(mask, {ms[0], ms[1], 1, ms[2]});
  }

  Expr SplitHeads(Expr input, int dimHeads) {
    int dimSteps = input->shape()[0];
    int dimModel = input->shape()[1];
    int dimBatch = input->shape()[2];
    int dimBeam = input->shape()[3];

    int dimDepth = dimModel / dimHeads;

    auto output
        = reshape(input, {dimHeads, dimDepth, dimSteps, dimBatch * dimBeam});

    return transpose(output, {2, 1, 0, 3});
  }

  Expr JoinHeads(Expr input, int dimBeam = 1) {
    int dimSteps = input->shape()[0];
    int dimDepth = input->shape()[1];
    int dimHeads = input->shape()[2];
    int dimBatchBeam = input->shape()[3];

    int dimModel = dimHeads * dimDepth;
    int dimBatch = dimBatchBeam / dimBeam;

    auto output = transpose(input, {2, 1, 0, 3});

    return reshape(output, {dimSteps, dimModel, dimBatch, dimBeam});
  }

  Expr PreProcess(Ptr<ExpressionGraph> graph,
                  std::string prefix,
                  std::string ops,
                  Expr input,
                  float dropProb = 0.0f) {
    using namespace keywords;

    int dimModel = input->shape()[1];
    auto output = input;
    for(auto op : ops) {
      // dropout
      if(op == 'd' && dropProb > 0.0f) {
        auto dropMask = graph->dropout(dropProb, output->shape());
        output = dropout(output, mask = dropMask);
      }
      // layer normalization
      if(op == 'n') {
        auto scale = graph->param(
            prefix + "_ln_scale_pre", {1, dimModel}, init = inits::ones);
        auto bias = graph->param(
            prefix + "_ln_bias_pre", {1, dimModel}, init = inits::zeros);
        output = layer_norm(output, scale, bias);
      }
    }
    return output;
  }

  Expr PostProcess(Ptr<ExpressionGraph> graph,
                   std::string prefix,
                   std::string ops,
                   Expr input,
                   Expr prevInput,
                   float dropProb = 0.0f) {
    using namespace keywords;

    int dimModel = input->shape()[1];
    auto output = input;
    for(auto op : ops) {
      // dropout
      if(op == 'd' && dropProb > 0.0f) {
        auto dropMask = graph->dropout(dropProb, output->shape());
        output = dropout(output, mask = dropMask);
      }
      // skip connection, moved behind layer normalization
      if(op == 'a') {
        output = output + prevInput;
      }
      // highway connection
      if(op == 'h') {
        auto Wh = graph->param(
            prefix + "_Wh", {dimModel, dimModel}, init = inits::glorot_uniform);
        auto bh
            = graph->param(prefix + "_bh", {1, dimModel}, init = inits::zeros);

        auto t = affine(prevInput, Wh, bh);
        output = highway(output, prevInput, t);
      }
      // layer normalization
      if(op == 'n') {
        auto scale = graph->param(
            prefix + "_ln_scale", {1, dimModel}, init = inits::ones);
        auto bias = graph->param(
            prefix + "_ln_bias", {1, dimModel}, init = inits::zeros);
        output = layer_norm(output, scale, bias, 1e-6);
      }
    }
    return output;
  }

  Expr Attention(Ptr<ExpressionGraph> graph,
                 Ptr<Options> options,
                 std::string prefix,
                 Expr q,
                 Expr k,
                 Expr v,
                 Expr mask = nullptr,
                 bool inference = false) {
    using namespace keywords;

    float dk = k->shape()[1];

    // scaling to avoid extreme values due to matrix multiplication
    float scale = 1.0 / std::sqrt(dk);

    // softmax over batched dot product of query and keys (applied over all
    // time steps and batch entries), also add mask for illegal connections

    // @TODO: do this better
    int dimBeamQ = q->shape()[3];
    int dimBeamK = k->shape()[3];
    if(dimBeamQ != dimBeamK) {
      k = concatenate(std::vector<Expr>(dimBeamQ, k), axis = 3);
      v = concatenate(std::vector<Expr>(dimBeamQ, v), axis = 3);
    }

    auto weights = softmax(bdot(q, k, false, true, scale) + mask);

    // optional dropout for attention weights
    float dropProb
        = inference ? 0 : options->get<float>("transformer-dropout-attention");
    if(dropProb) {
      auto dropMask = graph->dropout(dropProb, weights->shape());
      weights = dropout(weights, mask = dropMask);
    }

    // apply attention weights to values
    return bdot(weights, v);
  }

  Expr MultiHead(Ptr<ExpressionGraph> graph,
                 Ptr<Options> options,
                 std::string prefix,
                 int dimOut,
                 int dimHeads,
                 Expr q,
                 const std::vector<Expr> &keys,
                 const std::vector<Expr> &values,
                 const std::vector<Expr> &masks,
                 bool inference = false) {
    using namespace keywords;

    int dimModel = q->shape()[1];

    auto Wq = graph->param(
        prefix + "_Wq", {dimModel, dimModel}, init = inits::glorot_uniform);
    auto bq = graph->param(prefix + "_bq", {1, dimModel}, init = inits::zeros);
    auto qh = affine(q, Wq, bq);
    qh = SplitHeads(qh, dimHeads);

    std::vector<Expr> outputs;
    for(int i = 0; i < keys.size(); ++i) {
      std::string prefixProj = prefix;
      if(i > 0)
        prefixProj += "_enc" + std::to_string(i + 1);

      auto Wk = graph->param(prefixProj + "_Wk",
                             {dimModel, dimModel},
                             init = inits::glorot_uniform);
      auto bk = graph->param(
          prefixProj + "_bk", {1, dimModel}, init = inits::zeros);

      auto Wv = graph->param(prefixProj + "_Wv",
                             {dimModel, dimModel},
                             init = inits::glorot_uniform);
      auto bv = graph->param(
          prefixProj + "_bv", {1, dimModel}, init = inits::zeros);

      auto kh = affine(keys[i], Wk, bk);
      auto vh = affine(values[i], Wv, bv);

      kh = SplitHeads(kh, dimHeads);
      vh = SplitHeads(vh, dimHeads);

      // apply multi-head attention to downscaled inputs
      auto output
          = Attention(graph, options, prefix, qh, kh, vh, masks[i], inference);
      output = JoinHeads(output, q->shape()[3]);

      outputs.push_back(output);
    }

    Expr output;
    if(outputs.size() > 1)
      output = concatenate(outputs, axis = 1);
    else
      output = outputs.front();

    int dimAtt = output->shape()[1];

    auto Wo = graph->param(
        prefix + "_Wo", {dimAtt, dimOut}, init = inits::glorot_uniform);
    auto bo = graph->param(prefix + "_bo", {1, dimOut}, init = inits::zeros);
    output = affine(output, Wo, bo);

    return output;
  }

   Expr LayerAttention(Ptr<ExpressionGraph> graph,
                      Ptr<Options> options,
                      std::string prefix,
                      Expr input,
                      Expr keys,
                      Expr values,
                      Expr mask,
                      bool inference=false) {
    return LayerAttention(graph,
                          options,
                          prefix,
                          input,
                          std::vector<Expr>{keys},
                          std::vector<Expr>{values},
                          std::vector<Expr>{mask},
                          inference);
  }

  Expr LayerAttention(Ptr<ExpressionGraph> graph,
                      Ptr<Options> options,
                      std::string prefix,
                      Expr input,
                      const std::vector<Expr> &keys,
                      const std::vector<Expr> &values,
                      const std::vector<Expr> &masks,
                      bool inference = false) {
    using namespace keywords;

    int dimModel = input->shape()[1];

    float dropProb = inference ? 0 : options->get<float>("transformer-dropout");
    auto opsPre = options->get<std::string>("transformer-preprocess");
    auto output = PreProcess(graph, prefix + "_Wo", opsPre, input, dropProb);

    int heads = options->get<float>("transformer-heads");

    // multi-head self-attention over previous input
    output = MultiHead(graph,
                       options,
                       prefix,
                       dimModel,
                       heads,
                       output,
                       keys,
                       values,
                       masks,
                       inference);

    auto opsPost = options->get<std::string>("transformer-postprocess");
    output
        = PostProcess(graph, prefix + "_Wo", opsPost, output, input, dropProb);

    return output;
  }

  Expr LayerFFN(Ptr<ExpressionGraph> graph,
                Ptr<Options> options,
                std::string prefix,
                Expr input,
                bool inference = false) {
    using namespace keywords;

    int dimModel = input->shape()[1];

    float dropProb = inference ? 0 : options->get<float>("transformer-dropout");
    auto opsPre = options->get<std::string>("transformer-preprocess");
    auto output = PreProcess(graph, prefix + "_ffn", opsPre, input, dropProb);

    int dimFfn = options->get<int>("transformer-dim-ffn");

    auto W1 = graph->param(
        prefix + "_W1", {dimModel, dimFfn}, init = inits::glorot_uniform);
    auto b1 = graph->param(prefix + "_b1", {1, dimFfn}, init = inits::zeros);

    auto W2 = graph->param(
        prefix + "_W2", {dimFfn, dimModel}, init = inits::glorot_uniform);
    auto b2 = graph->param(prefix + "_b2", {1, dimModel}, init = inits::zeros);

    output = affine(output, W1, b1);
    output = relu(output);
    output = affine(output, W2, b2);

    auto opsPost = options->get<std::string>("transformer-postprocess");
    output
        = PostProcess(graph, prefix + "_ffn", opsPost, output, input, dropProb);

    return output;
  }
};

class EncoderTransformer : public EncoderBase, public Transformer {
public:
  EncoderTransformer(Ptr<Options> options) : EncoderBase(options) {}

  Expr WordEmbeddings(Ptr<ExpressionGraph> graph,
                      Ptr<data::CorpusBatch> batch) {
    // standard encoder word embeddings

    int dimVoc = opt<std::vector<int>>("dim-vocabs")[batchIndex_];
    int dimEmb = opt<int>("dim-emb");

    auto embFactory = embedding(graph)("dimVocab", dimVoc)("dimEmb", dimEmb);

    if(opt<bool>("tied-embeddings-src") || opt<bool>("tied-embeddings-all"))
      embFactory("prefix", "Wemb");
    else
      embFactory("prefix", prefix_ + "_Wemb");

    if(options_->has("embedding-fix-src"))
      embFactory("fixed", opt<bool>("embedding-fix-src"));

    if(options_->has("embedding-vectors")) {
      auto embFiles = opt<std::vector<std::string>>("embedding-vectors");
      embFactory                              //
          ("embFile", embFiles[batchIndex_])  //
          ("normalization", opt<bool>("embedding-normalization"));
    }

    return embFactory.construct();
  }

  Ptr<EncoderState> build(Ptr<ExpressionGraph> graph,
                          Ptr<data::CorpusBatch> batch) {
    using namespace keywords;

    int dimEmb = opt<int>("dim-emb");
    int dimBatch = batch->size();
    int dimSrcWords = (*batch)[batchIndex_]->batchWidth();

    auto embeddings = WordEmbeddings(graph, batch);

    // select embeddings that occur in the batch
    Expr batchEmbeddings, batchMask;
    std::tie(batchEmbeddings, batchMask)
        = EncoderBase::lookup(embeddings, batch);

    // apply dropout over source words
    float dropoutSrc = inference_ ? 0 : opt<float>("dropout-src");
    if(dropoutSrc) {
      int srcWords = batchEmbeddings->shape()[2];
      auto dropMask = graph->dropout(dropoutSrc, {1, 1, srcWords});
      batchEmbeddings = dropout(batchEmbeddings, mask = dropMask);
    }

    // according to paper embeddings are scaled by \sqrt(d_m)
    auto scaledEmbeddings = std::sqrt(dimEmb) * batchEmbeddings;
    scaledEmbeddings = AddPositionalEmbeddings(graph, scaledEmbeddings);

    // reorganize batch and timestep
    auto layer = TransposeTimeBatch(scaledEmbeddings);
    auto layerMask
        = reshape(TransposeTimeBatch(batchMask), {1, dimSrcWords, dimBatch});

    auto opsEmb = opt<std::string>("transformer-postprocess-emb");

    float dropProb = inference_ ? 0 : opt<float>("transformer-dropout");
    layer = PreProcess(graph, prefix_ + "_emb", opsEmb, layer, dropProb);

    layerMask = InverseMask(layerMask);

    // apply layers
    for(int i = 1; i <= opt<int>("enc-depth"); ++i) {
      layer = LayerAttention(graph,
                             options_,
                             prefix_ + "_l" + std::to_string(i) + "_self",
                             layer,
                             layer,
                             layer,
                             layerMask,
                             inference_);

      layer = LayerFFN(graph,
                       options_,
                       prefix_ + "_l" + std::to_string(i) + "_ffn",
                       layer,
                       inference_);
    }

    // restore organization of batch and time steps. This is currently required
    // to make RNN-based decoders and beam search work with this. We are looking
    // into makeing this more natural.
    auto context = TransposeTimeBatch(layer);

    return New<EncoderState>(context, batchMask, batch);
  }

  void clear() {}
};

class TransformerState : public DecoderState {
public:
  TransformerState(const rnn::States &states,
                   Expr probs,
                   std::vector<Ptr<EncoderState>> &encStates)
      : DecoderState(states, probs, encStates) {}

  virtual Ptr<DecoderState> select(const std::vector<size_t> &selIdx) {
    rnn::States selectedStates;

    for(auto state : states_)
      selectedStates.push_back(
          {marian::select(state.output, 3, selIdx), nullptr});

    return New<TransformerState>(selectedStates, probs_, encStates_);
  }
};

class DecoderTransformer : public DecoderBase, public Transformer {
public:
  DecoderTransformer(Ptr<Options> options) : DecoderBase(options) {}

  virtual Ptr<DecoderState> startState(
      Ptr<ExpressionGraph> graph,
      Ptr<data::CorpusBatch> batch,
      std::vector<Ptr<EncoderState>> &encStates) {
    rnn::States startStates;
    return New<TransformerState>(startStates, nullptr, encStates);
  }

  virtual Ptr<DecoderState> step(Ptr<ExpressionGraph> graph,
                                 Ptr<DecoderState> state) {
    using namespace keywords;

    auto embeddings = state->getTargetEmbeddings();
    auto decoderMask = state->getTargetMask();

    // dropout target words
    float dropoutTrg = inference_ ? 0 : opt<float>("dropout-trg");
    if(dropoutTrg) {
      int trgWords = embeddings->shape()[2];
      auto trgWordDrop = graph->dropout(dropoutTrg, {1, 1, trgWords});
      embeddings = dropout(embeddings, mask = trgWordDrop);
    }

    //************************************************************************//

    int dimEmb = embeddings->shape()[1];

    // according to paper embeddings are scaled by \sqrt(d_m)
    auto scaledEmbeddings = std::sqrt(dimEmb) * embeddings;

    int startPos = 0;
    auto prevDecoderStates = state->getStates();
    if(prevDecoderStates.size() > 0)
      startPos = prevDecoderStates[0].output->shape()[0];

    scaledEmbeddings
        = AddPositionalEmbeddings(graph, scaledEmbeddings, startPos);

    // reorganize batch and timestep
    auto query = TransposeTimeBatch(scaledEmbeddings);

    auto opsEmb = opt<std::string>("transformer-postprocess-emb");
    float dropProb = inference_ ? 0 : opt<float>("transformer-dropout");

    query = PreProcess(graph, prefix_ + "_emb", opsEmb, query, dropProb);

    rnn::States decoderStates;
    int dimTrgWords = query->shape()[0];
    int dimBatch = query->shape()[2];
    auto selfMask = TriangleMask(graph, dimTrgWords);
    if(decoderMask) {
      decoderMask = reshape(TransposeTimeBatch(decoderMask),
                            {1, dimTrgWords, dimBatch});
      selfMask = selfMask * decoderMask;
    }

    selfMask = InverseMask(selfMask);

    std::vector<Expr> encoderContexts;
    std::vector<Expr> encoderMasks;

    for(auto encoderState : state->getEncoderStates()) {
      auto encoderContext = encoderState->getContext();
      auto encoderMask = encoderState->getMask();

      encoderContext = TransposeTimeBatch(encoderContext);

      int dimSrcWords = encoderContext->shape()[0];
      encoderMask = reshape(TransposeTimeBatch(encoderMask),
                            {1, dimSrcWords, dimBatch});
      encoderMask = InverseMask(encoderMask);

      encoderContexts.push_back(encoderContext);
      encoderMasks.push_back(encoderMask);
    }

    // apply layers
    for(int i = 1; i <= opt<int>("dec-depth"); ++i) {
      auto values = query;
      if(prevDecoderStates.size() > 0)
        values
            = concatenate({prevDecoderStates[i - 1].output, query}, axis = 0);
      decoderStates.push_back({values, nullptr});

      // TODO: do not recompute matrix multiplies
      query = LayerAttention(graph,
                             options_,
                             prefix_ + "_l" + std::to_string(i) + "_self",
                             query,
                             values,
                             values,
                             selfMask,
                             inference_);

      if(encoderContexts.size() > 0) {
<<<<<<< HEAD
        query = LayerAttention(graph,
                               options_,
                               prefix_ + "_l" + std::to_string(i) + "_context",
                               query,
                               encoderContexts,
                               encoderContexts,
                               encoderMasks,
                               inference_);
=======
        //auto comb = opt<std::string>("transformer-multi-encoder");
        std::string comb = "stack";
        if(comb == "concat") {

          query = LayerAttention(graph, options_,
                                 prefix_ + "_l" + std::to_string(i) + "_context",
                                 query,
                                 encoderContexts,
                                 encoderContexts,
                                 encoderMasks,
                                 inference_);

        }
        else if(comb == "stack") {
          for(int j = 0; j < encoderContexts.size(); ++j) {
            std::string prefix = prefix_ + "_l" + std::to_string(i) + "_context";
            if(j > 0)
              prefix += "_enc" + std::to_string(j + 1);

            query = LayerAttention(graph, options_,
                                   prefix,
                                   query,
                                   encoderContexts[j],
                                   encoderContexts[j],
                                   encoderMasks[j],
                                   inference_);

          }
        }
        else {
          UTIL_THROW2("Unknown value for transformer-multi-encoder: " << comb);
        }
>>>>>>> 2b15c831
      }

      query = LayerFFN(graph,
                       options_,
                       prefix_ + "_l" + std::to_string(i) + "_ffn",
                       query,
                       inference_);
    }

    auto decoderContext = TransposeTimeBatch(query);

    //************************************************************************//

    int dimTrgVoc = opt<std::vector<int>>("dim-vocabs").back();

    auto layerOut = mlp::dense(graph)          //
        ("prefix", prefix_ + "_ff_logit_out")  //
        ("dim", dimTrgVoc);

    if(opt<bool>("tied-embeddings") || opt<bool>("tied-embeddings-all")) {
      std::string tiedPrefix = prefix_ + "_Wemb";
      if(opt<bool>("tied-embeddings-all") || opt<bool>("tied-embeddings-src"))
        tiedPrefix = "Wemb";
      layerOut.tie_transposed("W", tiedPrefix);
    }

    // assemble layers into MLP and apply to embeddings, decoder context and
    // aligned source context
    auto output = mlp::mlp(graph).push_back(layerOut);

    Expr logits = output->apply(decoderContext);

    // return unormalized(!) probabilities
    return New<TransformerState>(
        decoderStates, logits, state->getEncoderStates());
  }

  // helper function for guided alignment
  virtual const std::vector<Expr> getAlignments(int i = 0) { return {}; }

  void clear() {}
};
}<|MERGE_RESOLUTION|>--- conflicted
+++ resolved
@@ -565,16 +565,6 @@
                              inference_);
 
       if(encoderContexts.size() > 0) {
-<<<<<<< HEAD
-        query = LayerAttention(graph,
-                               options_,
-                               prefix_ + "_l" + std::to_string(i) + "_context",
-                               query,
-                               encoderContexts,
-                               encoderContexts,
-                               encoderMasks,
-                               inference_);
-=======
         //auto comb = opt<std::string>("transformer-multi-encoder");
         std::string comb = "stack";
         if(comb == "concat") {
@@ -607,7 +597,6 @@
         else {
           UTIL_THROW2("Unknown value for transformer-multi-encoder: " << comb);
         }
->>>>>>> 2b15c831
       }
 
       query = LayerFFN(graph,
